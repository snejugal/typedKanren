{-# LANGUAGE FlexibleContexts #-}
{-# LANGUAGE FlexibleInstances #-}
{-# LANGUAGE MultiParamTypeClasses #-}
{-# LANGUAGE RankNTypes #-}
{-# LANGUAGE ScopedTypeVariables #-}
{-# LANGUAGE TypeApplications #-}
{-# LANGUAGE TypeOperators #-}

-- | 'Generic' implementations of 'Logical' methods.
--
-- As discussed in the documentation for the 'Logical' class, method
-- implementations are not particularly interesting and can be easily
-- automated. This module provides such automated implementations using
-- 'Generic'.
--
-- This module expects that you already have a logical representation for your
-- type, and there's already a 'Logic' type instance. The logical type must not
-- change the order of constructors as well as the order of fields in each
-- constructor, but the names do not matter. Additionally, each field in the
-- original type must be wrapped in a 'Term' in the logical representation.
--
-- For example, consider the following type definition:
--
-- > data Tree a
-- >   = Leaf a
-- >   | Node (Tree a) (Tree a)
-- >   deriving (Generic)
-- >
-- > data LogicTree a
-- >   = LogicLeaf (Term a)
-- >   | LogicNode (Term (Tree a)) (Term (Tree a))
-- >   deriving (Generic)
--
-- From there, using the generic implementations is trivial:
--
-- > instance (Logical a) => Logical (Tree a) where
-- >   type Logic (Tree a) = LogicTree a
-- >   unify = genericUnify
-- >   subst = genericSubst
-- >   inject = genericInject
-- >   extract = genericExtract
module GenericLogical (
<<<<<<< HEAD
  GLogical,
  genericUnify,
  genericWalk,
=======
  genericUnify,
  genericSubst,
>>>>>>> ebc193f0
  genericInject,
  genericExtract,
  GLogical,
) where

import Control.Monad ((>=>))
import Data.Proxy (Proxy (..))
import GHC.Generics

import Core

class GLogical f f' where
  gunify :: Proxy f -> f' p -> f' p -> State -> Maybe State
<<<<<<< HEAD
  gwalk :: Proxy f -> State -> f' p -> f' p
=======
  gsubst :: Proxy f -> (forall a. VarId a -> Maybe (Term a)) -> f' p -> f' p
>>>>>>> ebc193f0
  ginject :: f p -> f' p
  gextract :: f' p -> Maybe (f p)

instance GLogical V1 V1 where
  gunify _ _ _ = Just
<<<<<<< HEAD
  gwalk _ _ = id
=======
  gsubst _ _ = id
>>>>>>> ebc193f0
  ginject = id
  gextract = Just

instance GLogical U1 U1 where
  gunify _ _ _ = Just
<<<<<<< HEAD
  gwalk _ _ = id
=======
  gsubst _ _ = id
>>>>>>> ebc193f0
  ginject = id
  gextract = Just

instance (GLogical f f', GLogical g g') => GLogical (f :+: g) (f' :+: g') where
  gunify _ (L1 x) (L1 y) = gunify (Proxy @f) x y
  gunify _ (R1 x) (R1 y) = gunify (Proxy @g) x y
  gunify _ _ _ = const Nothing

<<<<<<< HEAD
  gwalk _ k (L1 x) = L1 (gwalk (Proxy @f) k x)
  gwalk _ k (R1 y) = R1 (gwalk (Proxy @g) k y)
=======
  gsubst _ k (L1 x) = L1 (gsubst (Proxy @f) k x)
  gsubst _ k (R1 y) = R1 (gsubst (Proxy @g) k y)
>>>>>>> ebc193f0

  ginject (L1 x) = L1 (ginject x)
  ginject (R1 y) = R1 (ginject y)

  gextract (L1 x) = L1 <$> gextract x
  gextract (R1 y) = R1 <$> gextract y

instance (GLogical f f', GLogical g g') => GLogical (f :*: g) (f' :*: g') where
  gunify _ (x1 :*: y1) (x2 :*: y2) =
    gunify (Proxy @f) x1 x2 >=> gunify (Proxy @g) y1 y2
<<<<<<< HEAD
  gwalk _ k (x :*: y) = gwalk (Proxy @f) k x :*: gwalk (Proxy @g) k y
=======
  gsubst _ k (x :*: y) = gsubst (Proxy @f) k x :*: gsubst (Proxy @g) k y
>>>>>>> ebc193f0
  ginject (x :*: y) = ginject x :*: ginject y
  gextract (x :*: y) = do
    x' <- gextract x
    y' <- gextract y
    return (x' :*: y')

instance (Logical c) => GLogical (K1 i c) (K1 i' (Term c)) where
  gunify _ (K1 x) (K1 y) = unify' x y
<<<<<<< HEAD
  gwalk _ state (K1 c) = K1 (walk' state c)
=======
  gsubst _ k (K1 c) = K1 (subst' k c)
>>>>>>> ebc193f0
  ginject (K1 x) = K1 (inject' x)
  gextract (K1 x) = K1 <$> extract' x

instance (GLogical f f') => GLogical (M1 i t f) (M1 i' t' f') where
  gunify _ (M1 x) (M1 y) = gunify (Proxy @f) x y
<<<<<<< HEAD
  gwalk _ k (M1 m) = M1 (gwalk (Proxy @f) k m)
  ginject (M1 x) = M1 (ginject x)
  gextract (M1 x) = M1 <$> gextract x

=======
  gsubst _ k (M1 m) = M1 (gsubst (Proxy @f) k m)
  ginject (M1 x) = M1 (ginject x)
  gextract (M1 x) = M1 <$> gextract x

-- | The generic implementation of 'unify'.
>>>>>>> ebc193f0
genericUnify
  :: forall a
   . (Generic (Logic a), GLogical (Rep a) (Rep (Logic a)))
  => Logic a
  -> Logic a
  -> State
  -> Maybe State
genericUnify l r = gunify (Proxy @(Rep a)) (from l) (from r)

<<<<<<< HEAD
genericWalk
  :: forall a
   . (Generic (Logic a), GLogical (Rep a) (Rep (Logic a)))
  => State
  -> Logic a
  -> Logic a
genericWalk k term = to (gwalk (Proxy @(Rep a)) k (from term))

=======
-- | The generic implementation of 'subst'.
genericSubst
  :: forall a
   . (Generic (Logic a), GLogical (Rep a) (Rep (Logic a)))
  => (forall b. VarId b -> Maybe (Term b))
  -> Logic a
  -> Logic a
genericSubst k term = to (gsubst (Proxy @(Rep a)) k (from term))

-- | The generic implementation of 'inject'.
>>>>>>> ebc193f0
genericInject
  :: (Generic a, Generic (Logic a), GLogical (Rep a) (Rep (Logic a)))
  => a
  -> Logic a
genericInject x = to (ginject (from x))

-- | The generic implementation of 'extract'.
genericExtract
  :: (Generic a, Generic (Logic a), GLogical (Rep a) (Rep (Logic a)))
  => Logic a
  -> Maybe a
genericExtract x = to <$> gextract (from x)<|MERGE_RESOLUTION|>--- conflicted
+++ resolved
@@ -40,14 +40,8 @@
 -- >   inject = genericInject
 -- >   extract = genericExtract
 module GenericLogical (
-<<<<<<< HEAD
-  GLogical,
   genericUnify,
   genericWalk,
-=======
-  genericUnify,
-  genericSubst,
->>>>>>> ebc193f0
   genericInject,
   genericExtract,
   GLogical,
@@ -61,31 +55,19 @@
 
 class GLogical f f' where
   gunify :: Proxy f -> f' p -> f' p -> State -> Maybe State
-<<<<<<< HEAD
   gwalk :: Proxy f -> State -> f' p -> f' p
-=======
-  gsubst :: Proxy f -> (forall a. VarId a -> Maybe (Term a)) -> f' p -> f' p
->>>>>>> ebc193f0
   ginject :: f p -> f' p
   gextract :: f' p -> Maybe (f p)
 
 instance GLogical V1 V1 where
   gunify _ _ _ = Just
-<<<<<<< HEAD
   gwalk _ _ = id
-=======
-  gsubst _ _ = id
->>>>>>> ebc193f0
   ginject = id
   gextract = Just
 
 instance GLogical U1 U1 where
   gunify _ _ _ = Just
-<<<<<<< HEAD
   gwalk _ _ = id
-=======
-  gsubst _ _ = id
->>>>>>> ebc193f0
   ginject = id
   gextract = Just
 
@@ -94,13 +76,8 @@
   gunify _ (R1 x) (R1 y) = gunify (Proxy @g) x y
   gunify _ _ _ = const Nothing
 
-<<<<<<< HEAD
   gwalk _ k (L1 x) = L1 (gwalk (Proxy @f) k x)
   gwalk _ k (R1 y) = R1 (gwalk (Proxy @g) k y)
-=======
-  gsubst _ k (L1 x) = L1 (gsubst (Proxy @f) k x)
-  gsubst _ k (R1 y) = R1 (gsubst (Proxy @g) k y)
->>>>>>> ebc193f0
 
   ginject (L1 x) = L1 (ginject x)
   ginject (R1 y) = R1 (ginject y)
@@ -111,11 +88,7 @@
 instance (GLogical f f', GLogical g g') => GLogical (f :*: g) (f' :*: g') where
   gunify _ (x1 :*: y1) (x2 :*: y2) =
     gunify (Proxy @f) x1 x2 >=> gunify (Proxy @g) y1 y2
-<<<<<<< HEAD
   gwalk _ k (x :*: y) = gwalk (Proxy @f) k x :*: gwalk (Proxy @g) k y
-=======
-  gsubst _ k (x :*: y) = gsubst (Proxy @f) k x :*: gsubst (Proxy @g) k y
->>>>>>> ebc193f0
   ginject (x :*: y) = ginject x :*: ginject y
   gextract (x :*: y) = do
     x' <- gextract x
@@ -124,28 +97,16 @@
 
 instance (Logical c) => GLogical (K1 i c) (K1 i' (Term c)) where
   gunify _ (K1 x) (K1 y) = unify' x y
-<<<<<<< HEAD
   gwalk _ state (K1 c) = K1 (walk' state c)
-=======
-  gsubst _ k (K1 c) = K1 (subst' k c)
->>>>>>> ebc193f0
   ginject (K1 x) = K1 (inject' x)
   gextract (K1 x) = K1 <$> extract' x
 
 instance (GLogical f f') => GLogical (M1 i t f) (M1 i' t' f') where
   gunify _ (M1 x) (M1 y) = gunify (Proxy @f) x y
-<<<<<<< HEAD
   gwalk _ k (M1 m) = M1 (gwalk (Proxy @f) k m)
   ginject (M1 x) = M1 (ginject x)
   gextract (M1 x) = M1 <$> gextract x
 
-=======
-  gsubst _ k (M1 m) = M1 (gsubst (Proxy @f) k m)
-  ginject (M1 x) = M1 (ginject x)
-  gextract (M1 x) = M1 <$> gextract x
-
--- | The generic implementation of 'unify'.
->>>>>>> ebc193f0
 genericUnify
   :: forall a
    . (Generic (Logic a), GLogical (Rep a) (Rep (Logic a)))
@@ -155,7 +116,6 @@
   -> Maybe State
 genericUnify l r = gunify (Proxy @(Rep a)) (from l) (from r)
 
-<<<<<<< HEAD
 genericWalk
   :: forall a
    . (Generic (Logic a), GLogical (Rep a) (Rep (Logic a)))
@@ -164,18 +124,6 @@
   -> Logic a
 genericWalk k term = to (gwalk (Proxy @(Rep a)) k (from term))
 
-=======
--- | The generic implementation of 'subst'.
-genericSubst
-  :: forall a
-   . (Generic (Logic a), GLogical (Rep a) (Rep (Logic a)))
-  => (forall b. VarId b -> Maybe (Term b))
-  -> Logic a
-  -> Logic a
-genericSubst k term = to (gsubst (Proxy @(Rep a)) k (from term))
-
--- | The generic implementation of 'inject'.
->>>>>>> ebc193f0
 genericInject
   :: (Generic a, Generic (Logic a), GLogical (Rep a) (Rep (Logic a)))
   => a
