{-# LANGUAGE FlexibleInstances #-}
{-# LANGUAGE KindSignatures #-}
{-# LANGUAGE TupleSections #-}

-- | Implement and execute relational programs.
module Kanren.Goal (
  -- * The Goal monad
  Goal,
  run,

  -- * Primitive operations
  successo,
  failo,
  (===),
  conj,
  conjMany,
  disj,
  disjMany,
  conde,
  delay,

  -- * Constraints
  (=/=),

  -- * Fresh variables
  Fresh (..),
  fresh,
) where

import Control.Applicative (Alternative (..))
import Control.Monad (ap)
import qualified Data.Foldable as Foldable

import Kanren.Core
import qualified Kanren.Core as Core
import Kanren.Stream

infix 4 ===, =/=
infixr 3 `conj`
infixr 2 `disj`

-- $setup
-- >>> :set -package typedKanren
-- >>> instance Logical Int
-- >>> instance Logical Bool
-- >>> import Kanren.LogicalBase

-- | A computation in the relational world.
--
-- On its own, a goal performs search in a search tree. It takes some state and
-- transforms it to a stream of new states. But it is better to think of a goal
-- as a relational program. If you want to write a predicate, it will take
-- 'Term's as parameters and return a 'Goal'.
--
-- > zeroo :: Term Int -> Goal ()
-- > zeroo x = x === Value 0
--
-- A 'Goal' is a 'Monad', so you can use the do-notation to write relations.
--
-- > oppositeso :: Term Bool -> Term Bool -> Goal ()
-- > oppositeso x y = do
-- >   x === Value True
-- >   y === Value False
--
-- Sequencing two goals performs 'conj'unction. To make a branch, use
-- 'disj'unction.
--
-- > noto :: Term Bool -> Term Bool -> Goal ()
-- > noto x y = xIsTrue `disj` xIsFalse
-- >  where
-- >   xIsTrue = x === Value True `conj` y === Value False
-- >   xIsFalse = x === Value False `conj` y === Value True
--
-- To execute a goal and find its solutions, use 'run'.
--
-- >>> run (\x -> noto (Value False) x)
-- [Value True]
newtype Goal x = Goal {runGoal :: State -> Stream (State, x)}

instance Functor Goal where
  fmap f (Goal g) = Goal (fmap (fmap (fmap f)) g)

instance Applicative Goal where
  pure x = Goal (\s -> pure (s, x))
  (<*>) = ap

instance Monad Goal where
  return = pure
  (>>) = (*>)
  Goal g1 >>= f = Goal $ \s -> do
    (s', x) <- g1 s
    runGoal (f x) s'

instance Alternative Goal where
  empty = failo
  (<|>) = disj

-- | Query for solutions of a goal.
--
-- >>> run (\x -> x === Value (42 :: Int))
-- [42]
--
-- You can ask to solve for several variables, or none at all. You can still
-- create intermediate variables inside using 'fresh', but they will not be
-- returned as solutions.
--
-- >>> run (\() -> fresh >>= (\x -> x === Value True))
-- [()]
--
-- Note that there may be several solutions, including infinitely many or zero.
-- If you want to limit the number of solutions, just put it through 'take'.
--
-- >>> take 5 $ run (\x -> disjMany (map (\a -> x === Value a) [0 :: Int ..]))
-- [0,1,2,3,4]
--
-- This function will return logical representation of solutions. This matters
-- for complex types which have a separate logical representation. If you want
-- to transform them back to regular representation, use 'fmap' and 'extract''.
--
-- >>> extract' <$> run (\x -> x === inject' [True])
-- [Just [True]]
--
-- Note that the retrived solutions might be subject to constraints, but it is
-- not yet possible to retrieve them.
run :: (Fresh v) => (v -> Goal ()) -> [v]
run f = Foldable.toList solutions
 where
  states = flip runGoal Core.empty $ do
    vars <- fresh
    f vars
    pure vars
  solutions = fmap (uncurry resolve) states

-- | A goal that always succeeds.
--
-- >>> run (\() -> successo ())
-- [()]
successo :: x -> Goal x
successo = pure

-- | A goal that always fails.
--
-- >>> run (\() -> failo)
-- []
failo :: Goal x
failo = Goal (const Done)

-- | Unify two terms.
--
-- >>> run (\() -> Value 42 === Value (42 :: Int))
-- [()]
-- >>> run (\() -> Value 42 === Value (37 :: Int))
-- []
(===) :: (Logical a) => Term a -> Term a -> Goal ()
a === b = Goal (maybeToStream . fmap (,()) . unify' a b)

-- | Put a constraint that two terms must not be equal.
--
-- >>> run (\x -> x =/= Value 42 `conj` x === Value (37 :: Int))
-- [37]
-- >>> run (\x -> x =/= Value 42 `conj` x === Value (42 :: Int))
-- []
--
-- It is not yet possible to retrieve solutions along with remaining constraints.
(=/=) :: (Logical a) => Term a -> Term a -> Goal ()
a =/= b = Goal (maybeToStream . fmap (,()) . disequality a b)

-- | Perform conjnction of two goals. If the first goal succeeds, run the second
-- goal on its results.
--
-- >>> run (\x -> x === Value 42 `conj` x === Value (42 :: Int))
-- [42]
-- >>> run (\x -> x === Value 42 `conj` x === Value (37 :: Int))
-- []
-- >>> run (\(x, y) -> x === Value (42 :: Int) `conj` y === Value True)
-- [(42,True)]
--
-- Note that the do-notation performs conjunction as well, so you will rarely
-- need to use this function directly.
--
-- >>> :{
--  run (\(x, y) -> do
--    x === Value (42 :: Int)
--    y === Value True
--  )
-- :}
-- [(42,True)]
conj :: Goal x -> Goal y -> Goal y
conj = (>>)

-- | Perform conjunction of several goals, left to right.
--
-- >>> run (\(x, y) -> conjMany [x === Value (42 :: Int), y === Value True])
-- [(42,True)]
conjMany :: [Goal ()] -> Goal ()
conjMany = foldr conj (pure ())

-- | Perform disjunction of two goals. Run the first goal, then the second, and
-- combine their results.
--
-- >>> run (\x -> x === Value 42 `disj` x === Value (37 :: Int))
-- [42,37]
-- >>> run (\x -> x === Value 42 `disj` x === Value (42 :: Int))
-- [42,42]
-- >>> run (\(x, y) -> x === Value (42 :: Int) `disj` y === Value True)
-- [(42,_.0),(_.1,True)]
disj :: Goal x -> Goal x -> Goal x
<<<<<<< HEAD
disj left right = delayWithNewScope (unsafeDisjunction left right)
=======
disj left right = delay (unsafeDisjunction left right)
>>>>>>> 8d3afa5e

-- | Perform disjunction of several goals, left to right.
--
-- >>> run (\x -> disjMany (map (\a -> x === Value a) [1, 3 .. 11 :: Int]))
-- [1,3,5,7,9,11]
disjMany :: [Goal x] -> Goal x
<<<<<<< HEAD
disjMany = delayWithNewScope . go
=======
disjMany = delay . go
>>>>>>> 8d3afa5e
 where
  go [] = failo
  go [x] = x
  go (x : xs@(_ : _)) = unsafeDisjunction x (go xs)

-- | Consider several possible cases, using syntax similar to @conde@ from
-- @faster-minikanren@.
--
-- >>> :{
--   run (\(x, y) -> conde
--     [ [ x === Value False, y === Value 0 ]
--     , [ x === Value True, y === Value 1 ]
--     ])
-- :}
-- [(False,0),(True,1)]
--
-- However, this might not be the best syntax for Haskell. Using 'disjMany' with
-- the do-notation may be easier to type and less noisy:
--
-- >>> :{
--   run (\(x, y) -> disjMany
--     [ do
--         x === Value False
--         y === Value 0
--     , do
--         x === Value True
--         y === Value 1
--     ])
-- :}
-- [(False,0),(True,1)]
--
-- In addition, the "Match" module provides pattern matching over variants,
-- which might better express your intent.
--
-- >>> :{
--   run (\(x, y) -> x & (matche
--     & on _False (\() -> y === Value 0)
--     & on _True (\() -> y === Value 1)))
-- :}
-- [(False,0),(True,1)]
conde :: [[Goal ()]] -> Goal ()
conde = disjMany . map conjMany

-- | The existential quantifier.
--
-- Whenever you need an intermediate variable, 'fresh' will give you one.
--
-- >>> :{
--   run (\() -> do
--     x <- fresh
--     x === Value (42 :: Int))
-- :}
-- [()]
--
-- Creating a lot of variables one-by-one might be tiresome though. This is why
-- 'fresh' is not a standalone function but a method on a type class. 'Fresh'
-- is implemented not only for @'Term' a@ but for tuples too, so you can ask for
-- several fresh variables at once.
--
-- >>> :{
--   run (\() -> do
--     (x, y) <- fresh
--     x === Value True
--     y === Value False)
-- :}
-- [()]
--
-- In fact, 'run' also uses 'Fresh', so you can choose how many variables you
-- want to solve for.
--
-- >>> :{
--   run (\(x, y) -> do
--     x === Value True
--     y === Value False)
-- :}
-- [(True,False)]
--
-- As an edge case, you can ask for no variables at all using @()@. While this
-- is not useful inside relations, this is how the first two examples actually
-- work. 'Fresh' is also used for pattern matching from the @"Match"@ module
-- when the matched value is not known yet.
class Fresh v where
  -- | Create fresh variables.
  fresh' :: Goal v

  -- | Resolve each variable to its value in the given state.
  resolve :: State -> v -> v

fresh :: (Fresh v) => Goal v
fresh = delay fresh'

instance Fresh () where
<<<<<<< HEAD
  fresh = pure ()
=======
  fresh' = pure ()
>>>>>>> 8d3afa5e
  resolve _ () = ()

instance (Logical a) => Fresh (Term a) where
<<<<<<< HEAD
  fresh = fresh'
=======
  fresh' = Goal (pure . makeVariable)
>>>>>>> 8d3afa5e
  resolve = walk'

instance (Fresh a, Fresh b) => Fresh (a, b) where
  fresh' = do
    a <- fresh'
    b <- fresh'
    pure (a, b)
  resolve state (a, b) = (a', b')
   where
    a' = resolve state a
    b' = resolve state b

instance (Fresh a, Fresh b, Fresh c) => Fresh (a, b, c) where
  fresh' = do
    a <- fresh'
    (b, c) <- fresh'
    pure (a, b, c)
  resolve state (a, b, c) = (a', b', c')
   where
    a' = resolve state a
    (b', c') = resolve state (b, c)

instance
  (Fresh a, Fresh b, Fresh c, Fresh d)
  => Fresh (a, b, c, d)
  where
  fresh' = do
    a <- fresh'
    (b, c, d) <- fresh'
    pure (a, b, c, d)
  resolve state (a, b, c, d) = (a', b', c', d')
   where
    a' = resolve state a
    (b', c', d') = resolve state (b, c, d)

instance
  (Fresh a, Fresh b, Fresh c, Fresh d, Fresh e)
  => Fresh (a, b, c, d, e)
  where
  fresh' = do
    a <- fresh'
    (b, c, d, e) <- fresh'
    pure (a, b, c, d, e)
  resolve state (a, b, c, d, e) = (a', b', c', d', e')
   where
    a' = resolve state a
    (b', c', d', e') = resolve state (b, c, d, e)

instance
  (Fresh a, Fresh b, Fresh c, Fresh d, Fresh e, Fresh f)
  => Fresh (a, b, c, d, e, f)
  where
  fresh' = do
    a <- fresh'
    (b, c, d, e, f) <- fresh'
    pure (a, b, c, d, e, f)
  resolve state (a, b, c, d, e, f) = (a', b', c', d', e', f')
   where
    a' = resolve state a
    (b', c', d', e', f') = resolve state (b, c, d, e, f)

delay :: Goal a -> Goal a
delay (Goal g) = Goal (Await . g)

unsafeDisjunction :: Goal x -> Goal x -> Goal x
<<<<<<< HEAD
unsafeDisjunction (Goal g1) (Goal g2) = Goal (\state -> g1 state `interleave` g2 state)

delayWithNewScope :: Goal x -> Goal x
delayWithNewScope (Goal g) = Goal (Await . g . newScope)
=======
unsafeDisjunction (Goal g1) (Goal g2) = Goal (\state -> g1 state `interleave` g2 state)
>>>>>>> 8d3afa5e
<|MERGE_RESOLUTION|>--- conflicted
+++ resolved
@@ -205,22 +205,14 @@
 -- >>> run (\(x, y) -> x === Value (42 :: Int) `disj` y === Value True)
 -- [(42,_.0),(_.1,True)]
 disj :: Goal x -> Goal x -> Goal x
-<<<<<<< HEAD
 disj left right = delayWithNewScope (unsafeDisjunction left right)
-=======
-disj left right = delay (unsafeDisjunction left right)
->>>>>>> 8d3afa5e
 
 -- | Perform disjunction of several goals, left to right.
 --
 -- >>> run (\x -> disjMany (map (\a -> x === Value a) [1, 3 .. 11 :: Int]))
 -- [1,3,5,7,9,11]
 disjMany :: [Goal x] -> Goal x
-<<<<<<< HEAD
 disjMany = delayWithNewScope . go
-=======
-disjMany = delay . go
->>>>>>> 8d3afa5e
  where
   go [] = failo
   go [x] = x
@@ -313,19 +305,11 @@
 fresh = delay fresh'
 
 instance Fresh () where
-<<<<<<< HEAD
-  fresh = pure ()
-=======
   fresh' = pure ()
->>>>>>> 8d3afa5e
   resolve _ () = ()
 
 instance (Logical a) => Fresh (Term a) where
-<<<<<<< HEAD
-  fresh = fresh'
-=======
   fresh' = Goal (pure . makeVariable)
->>>>>>> 8d3afa5e
   resolve = walk'
 
 instance (Fresh a, Fresh b) => Fresh (a, b) where
@@ -391,11 +375,7 @@
 delay (Goal g) = Goal (Await . g)
 
 unsafeDisjunction :: Goal x -> Goal x -> Goal x
-<<<<<<< HEAD
 unsafeDisjunction (Goal g1) (Goal g2) = Goal (\state -> g1 state `interleave` g2 state)
 
 delayWithNewScope :: Goal x -> Goal x
-delayWithNewScope (Goal g) = Goal (Await . g . newScope)
-=======
-unsafeDisjunction (Goal g1) (Goal g2) = Goal (\state -> g1 state `interleave` g2 state)
->>>>>>> 8d3afa5e
+delayWithNewScope (Goal g) = Goal (Await . g . newScope)