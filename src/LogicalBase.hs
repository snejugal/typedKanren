--- conflicted
+++ resolved
@@ -174,78 +174,5 @@
       (Tagged (left, right) (LogicEither a b))
       (Tagged (left, right') (LogicEither a b'))
       (Tagged right (Term b))
-<<<<<<< HEAD
       (Tagged right' (Term b'))
-_LogicRight' = from _Tagged . _LogicRight . _Tagged
-=======
-      (Tagged right' (Term b))
-_LogicRight' = from _Tagged . _LogicRight . _Tagged
-
-data LogicList a
-  = LogicNil
-  | LogicCons (Term a) (Term [a])
-  deriving (Generic)
-
-deriving instance (Eq (Term a)) => Eq (LogicList a)
-deriving instance (Show (Term a)) => Show (LogicList a)
-
-instance (Logical a) => Logical [a] where
-  type Logic [a] = LogicList a
-  subst = genericSubst
-  unify = genericUnify
-  inject = genericInject
-  extract = genericExtract
-
-makePrisms ''LogicList
-
-_LogicNil'
-  :: Prism
-      (Tagged (nil, cons) (LogicList a))
-      (Tagged (nil', cons) (LogicList a))
-      (Tagged nil ())
-      (Tagged nil' ())
-_LogicNil' = from _Tagged . _LogicNil . _Tagged
-
-_LogicCons'
-  :: Prism
-      (Tagged (nil, cons) (LogicList a))
-      (Tagged (nil, cons') (LogicList a'))
-      (Tagged cons (Term a, Term [a]))
-      (Tagged cons' (Term a', Term [a']))
-_LogicCons' = from _Tagged . _LogicCons . _Tagged
-
-instance IsList (LogicList a) where
-  type Item (LogicList a) = Term a
-  fromList [] = LogicNil
-  fromList (x : xs) = LogicCons x (Value (fromList xs))
-
-instance (Logical a, Logical b) => Logical (a, b) where
-  type Logic (a, b) = (Term a, Term b)
-  subst = genericSubst
-  unify = genericUnify
-  inject = genericInject
-  extract = genericExtract
-
-instance Logical Int
-instance Logical Char
-instance Logical Void
-
-instance Logical Bool
-makePrisms ''Bool
-
-_False'
-  :: Prism
-      (Tagged (false, true) Bool)
-      (Tagged (false', true) Bool)
-      (Tagged false ())
-      (Tagged false' ())
-_False' = from _Tagged . _False . _Tagged
-
-_True'
-  :: Prism
-      (Tagged (false, true) Bool)
-      (Tagged (false, true') Bool)
-      (Tagged true ())
-      (Tagged true' ())
-_True' = from _Tagged . _True . _Tagged
->>>>>>> d138e9a1
+_LogicRight' = from _Tagged . _LogicRight . _Tagged