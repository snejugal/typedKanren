{-# LANGUAGE ConstraintKinds #-}
{-# LANGUAGE DeriveGeneric #-}
{-# LANGUAGE FlexibleContexts #-}
{-# LANGUAGE LambdaCase #-}
{-# LANGUAGE StandaloneDeriving #-}
{-# LANGUAGE TemplateHaskell #-}
{-# LANGUAGE TypeFamilies #-}
{-# LANGUAGE UndecidableInstances #-}
{-# OPTIONS_GHC -Wno-orphans #-}

-- | Logical representations for some @base@ types along with their (orphan)
-- 'Logical' instances.
module LogicalBase (
  -- * Primitive types

  -- | There are 'Logical' instances for 'Bool', 'Char', 'Int', and 'Void'. They
  -- don't require a separate logic representation.

  -- ** Prisms for 'Bool'
  _False,
  _True,
  _False',
  _True',

  -- * Tuples

  -- | For tuples, the logical representation is a tuple too, so they don't need a
  -- separate logic type. Currently, there's a 'Logical' instance for 2-tuples
  -- only.

  -- * Lists
  LogicList (..),

  -- ** Prisms for lists
  _LogicNil,
  _LogicCons,
  _LogicNil',
  _LogicCons',

  -- * 'Maybe'
  LogicMaybe (..),

  -- ** Prisms for 'Maybe'
  _LogicNothing,
  _LogicJust,
  _LogicNothing',
  _LogicJust',

  -- * 'Either'
  LogicEither (..),

  -- ** Prisms for 'Either'
  _LogicLeft,
  _LogicRight,
  _LogicLeft',
  _LogicRight',
) where

import Control.Lens (Prism, from)
import Control.Lens.TH (makePrisms)
import Data.Tagged (Tagged)
import Data.Void (Void)
import GHC.Exts (IsList (..))
import GHC.Generics (Generic)

import Core
import GenericLogical
import Match (_Tagged)
import TH (makeLogic)

instance Logical Int
instance Logical Char
instance Logical Void

instance Logical Bool
makePrisms ''Bool

_False'
  :: Prism
      (Tagged (false, true) Bool)
      (Tagged (false', true) Bool)
      (Tagged false ())
      (Tagged false' ())
_False' = from _Tagged . _False . _Tagged

_True'
  :: Prism
      (Tagged (false, true) Bool)
      (Tagged (false, true') Bool)
      (Tagged true ())
      (Tagged true' ())
_True' = from _Tagged . _True . _Tagged

instance (Logical a, Logical b) => Logical (a, b) where
  type Logic (a, b) = (Term a, Term b)
  subst = genericSubst
  unify = genericUnify
  inject = genericInject
  extract = genericExtract

data LogicList a
  = LogicNil
  | LogicCons (Term a) (Term [a])
  deriving (Generic)
deriving instance (Eq (Logic a)) => Eq (LogicList a)
deriving instance (Show (Logic a)) => Show (LogicList a)

instance (Logical a) => Logical [a] where
  type Logic [a] = LogicList a
  unify = genericUnify
  walk = genericWalk
  inject = genericInject
  extract = genericExtract

instance IsList (LogicList a) where
  type Item (LogicList a) = Term a
  fromList [] = LogicNil
  fromList (x : xs) = LogicCons x (Value (fromList xs))

<<<<<<< HEAD
instance (Logical a, Logical b) => Logical (a, b) where
  type Logic (a, b) = (Term a, Term b)
  unify = genericUnify
  walk = genericWalk
  inject = genericInject
  extract = genericExtract
=======
makePrisms ''LogicList
>>>>>>> ebc193f0

_LogicNil'
  :: Prism
      (Tagged (nil, cons) (LogicList a))
      (Tagged (nil', cons) (LogicList a))
      (Tagged nil ())
      (Tagged nil' ())
_LogicNil' = from _Tagged . _LogicNil . _Tagged

_LogicCons'
  :: Prism
      (Tagged (nil, cons) (LogicList a))
      (Tagged (nil, cons') (LogicList a'))
      (Tagged cons (Term a, Term [a]))
      (Tagged cons' (Term a', Term [a']))
_LogicCons' = from _Tagged . _LogicCons . _Tagged

makeLogic ''Maybe
makePrisms ''LogicMaybe
deriving instance (Eq (Logic a)) => Eq (LogicMaybe a)
deriving instance (Show (Logic a)) => Show (LogicMaybe a)

_LogicNothing'
  :: Prism
      (Tagged (nothing, just) (LogicMaybe a))
      (Tagged (nothing', just) (LogicMaybe a))
      (Tagged nothing ())
      (Tagged nothing' ())
_LogicNothing' = from _Tagged . _LogicNothing . _Tagged

_LogicJust'
  :: Prism
      (Tagged (nothing, just) (LogicMaybe a))
      (Tagged (nothing, just') (LogicMaybe a'))
      (Tagged just (Term a))
      (Tagged just' (Term a'))
_LogicJust' = from _Tagged . _LogicJust . _Tagged

makeLogic ''Either
makePrisms ''LogicEither
deriving instance (Eq (Logic a), Eq (Logic b)) => Eq (LogicEither a b)
deriving instance (Show (Logic a), Show (Logic b)) => Show (LogicEither a b)

_LogicLeft'
  :: Prism
      (Tagged (left, right) (LogicEither a b))
      (Tagged (left', right) (LogicEither a' b))
      (Tagged left (Term a))
      (Tagged left' (Term a'))
_LogicLeft' = from _Tagged . _LogicLeft . _Tagged

_LogicRight'
  :: Prism
      (Tagged (left, right) (LogicEither a b))
      (Tagged (left, right') (LogicEither a b'))
      (Tagged right (Term b))
      (Tagged right' (Term b'))
_LogicRight' = from _Tagged . _LogicRight . _Tagged<|MERGE_RESOLUTION|>--- conflicted
+++ resolved
@@ -117,16 +117,7 @@
   fromList [] = LogicNil
   fromList (x : xs) = LogicCons x (Value (fromList xs))
 
-<<<<<<< HEAD
-instance (Logical a, Logical b) => Logical (a, b) where
-  type Logic (a, b) = (Term a, Term b)
-  unify = genericUnify
-  walk = genericWalk
-  inject = genericInject
-  extract = genericExtract
-=======
 makePrisms ''LogicList
->>>>>>> ebc193f0
 
 _LogicNil'
   :: Prism
